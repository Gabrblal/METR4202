--- conflicted
+++ resolved
@@ -1,11 +1,6 @@
 from functools import reduce
 from itertools import accumulate
-<<<<<<< HEAD
-from math import atan2, pi
-=======
 from math import atan2, radians
-from tkinter import Y
->>>>>>> 7c279a79
 from typing import Sequence, Tuple, Union
 
 from numpy import ndarray, asarray, eye, sin, cos, arccos, tan, trace, sqrt
@@ -367,11 +362,7 @@
     C_theta_2 = (pxy**2 + pz**2 - L2**2 - L3**2) / (2 * L2 * L3) 
 
     #Angle Calculations (in radians)
-<<<<<<< HEAD
-    theta_1 = atan2(x, y)
-=======
     theta_1 = atan2(y,x) % (2*pi)
->>>>>>> 7c279a79
     theta_3 = atan2(-sqrt(abs(1-C_theta_2**2)), C_theta_2)
     theta_2 = (atan2(pz,pxy)  -  atan2(L3*sin(theta_3),  L2+L3*cos(theta_3)))
     theta_4 = (alpha - theta_2 - theta_3) % (2*pi)
