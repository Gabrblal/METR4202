<<<<<<< HEAD
from typing import Sequence
from numpy import ndarray

from math import *

def inverse_kinematics(
        pose : ndarray,
        lengths : Sequence[float]
    ):
    """Calculate the joint positions from an end effector configuration.
    
    Args:
        pose: The end effector configuration.
        lengths: The lengths of each links.

    Returns:
        The angles of each joint to the end effector.
    """
    pass
    # return thetas
=======
from numpy import ndarray
from typing import Sequence

def poe(
        M : ndarray,
        twist : Sequence[ndarray],
        theta : Sequence[float],
        *,
        body : bool,
        decomposed : bool = True
    ):
    """Calculate the forward kinematics product of exponentials in the space
    frame of reference.

    Args:
        M: The initial configuration.
        twist: The sequence of twists to perform on the initial configuration.
        theta: The angles of each twist.
        body: True for the body frame or False for the space frame.
        decomposed: True to return (R, p) or false to return T

    Returns:
        The transformation matrix of the final configuration.
    """
    from numpy import asarray, eye, sin, cos

    # Choose the direction of iteration over the twists depending on if the
    # twists are in the body frame or space frame.
    if body:
        it = zip(twist, theta)
    else:
        it = reversed(list(zip(twist, theta)))

    # Set the last configuration to the initial configuration.
    T = M

    for V, t in it:
        w, v = V[0:3], V[3:6]

        # Calculate the skew symmetric matrix representation of the twist axis.
        skew = asarray([
            [0, -w[2], w[1]],
            [w[2], 0, -w[0]],
            [-w[1], w[0], 0]
        ])

        sin_t, cos_t = sin(t), cos(t)

        # Rotation matrix in space frame equal to e ** ([w] * theta)
        R = eye(3) + sin_t * skew + (1 - cos_t) * (skew @ skew)

        # Position in space frame.
        p = (eye(3) * t + (1 - cos_t) * skew + (t - sin_t) * (skew @ skew)) @ v

        # Construct the ith transformation matrix.
        Ti, Ti[:3, :3], Ti[:3, 3] = eye(4), R, p

        # Transform the previous configuration by the twist.
        if body:
            T = T @ Ti
        else:
            T = Ti @ T

    if not decomposed:
        return T

    # Return the rotation matrix R and position p in the space frame.
    return T[:3, :3], T[:3, 3]
>>>>>>> fd0bc250
<|MERGE_RESOLUTION|>--- conflicted
+++ resolved
@@ -1,27 +1,7 @@
-<<<<<<< HEAD
-from typing import Sequence
-from numpy import ndarray
-
-from math import *
-
-def inverse_kinematics(
-        pose : ndarray,
-        lengths : Sequence[float]
-    ):
-    """Calculate the joint positions from an end effector configuration.
-    
-    Args:
-        pose: The end effector configuration.
-        lengths: The lengths of each links.
-
-    Returns:
-        The angles of each joint to the end effector.
-    """
-    pass
-    # return thetas
-=======
 from numpy import ndarray
 from typing import Sequence
+
+from numpy import asarray, eye, sin, cos
 
 def poe(
         M : ndarray,
@@ -44,7 +24,6 @@
     Returns:
         The transformation matrix of the final configuration.
     """
-    from numpy import asarray, eye, sin, cos
 
     # Choose the direction of iteration over the twists depending on if the
     # twists are in the body frame or space frame.
@@ -88,4 +67,19 @@
 
     # Return the rotation matrix R and position p in the space frame.
     return T[:3, :3], T[:3, 3]
->>>>>>> fd0bc250
+
+def inverse_kinematics(
+        pose : ndarray,
+        lengths : Sequence[float]
+    ):
+    """Calculate the joint positions from an end effector configuration.
+    
+    Args:
+        pose: The end effector configuration.
+        lengths: The lengths of each links.
+
+    Returns:
+        The angles of each joint to the end effector.
+    """
+    pass
+    # return thetas